--- conflicted
+++ resolved
@@ -1,33 +1,3 @@
-<<<<<<< HEAD
-# Binaries for programs and plugins
-*.exe
-*.exe~
-*.dll
-*.so
-*.dylib
-*.vscode
-bin
-pkg/darwin_amd64
-*/vendor
-
-# Test binary, build with `go test -c`
-*.test
-
-# Output of the go coverage tool, specifically when used with LiteIDE
-*.out
-
-/myconfig.json
-*/myconfig.json
-/myconfig2.json
-*/myconfig2.json
-
-/dist
-
-./GPUMiner2
-
-TellorMiner
-OpenCL.def
-saved.json
 */saved.json
 /saved.json
 libOpenCL.a
@@ -36,7 +6,4 @@
 .env
 /.env
 
-pow/kernelSource.go
-=======
-*/saved.json
->>>>>>> 69f325f2
+pow/kernelSource.go