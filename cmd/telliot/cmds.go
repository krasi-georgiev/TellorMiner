--- conflicted
+++ resolved
@@ -542,26 +542,7 @@
 	// if err != nil {
 	// 	return errors.Wrapf(err, "open remote DB instance")
 
-<<<<<<< HEAD
-	// }
-=======
-	// Not using a remote DB so need to start the trackers.
-	if cfg.Mine.RemoteDBHost == "" {
-		err = config.ValidateDataServerConfig(cfg)
-		if err != nil {
-			return errors.Wrapf(err, "validating config")
-		}
-		ds, err := dataServer.NewDataServerOps(ctx, logger, cfg, proxy, client, contract, accounts)
-		if err != nil {
-			return errors.Wrapf(err, "creating data server")
-		}
-		// Start and wait for it to be ready.
-		if err := ds.Start(); err != nil {
-			return errors.Wrap(err, "starting data server")
-		}
-		defer ds.Stop()
-	}
->>>>>>> f9b39ccd
+	// }
 
 	// We define our run groups here.
 	var g run.Group
@@ -570,7 +551,6 @@
 		// Handle interupts.
 		g.Add(run.SignalHandler(context.Background(), syscall.SIGHUP, syscall.SIGINT, syscall.SIGTERM))
 
-<<<<<<< HEAD
 		// Open the TSDB database.
 		// TODO when remote use NewSampleAndChunkQueryableClient.
 		tsdbOptions := tsdb.DefaultOptions()
@@ -579,26 +559,6 @@
 		tsDB, err := tsdb.Open(cfg.Db.Path, nil, nil, tsdbOptions)
 		if err != nil {
 			return errors.Wrapf(err, "creating tsdb DB")
-=======
-		// Metrics server.
-		{
-			http.Handle("/metrics", promhttp.Handler())
-			srv := &http.Server{Addr: fmt.Sprintf("%s:%d", cfg.Mine.ListenHost, cfg.Mine.ListenPort)}
-			g.Add(func() error {
-				level.Info(logger).Log("msg", "starting metrics server", "addr", cfg.Mine.ListenHost, "port", cfg.Mine.ListenPort)
-				// returns ErrServerClosed on graceful close
-				var err error
-				if err = srv.ListenAndServe(); err != http.ErrServerClosed {
-					err = errors.Wrapf(err, "ListenAndServe")
-				}
-				level.Info(logger).Log("msg", "metrics server shutdown complete")
-				return err
-			}, func(error) {
-				if err := srv.Close(); err != nil {
-					level.Error(logger).Log("msg", "closing metrics server", "err", err)
-				}
-			})
->>>>>>> f9b39ccd
 		}
 
 		defer func() {
