// Copyright (c) The Tellor Authors.
// Licensed under the MIT License.

package pow

import (
	"bytes"
	"encoding/json"
	"fmt"
	"io/ioutil"
	"log"
	"math"
	"math/big"
	"math/rand"
	"os"
	"strconv"
	"time"

	"github.com/ethereum/go-ethereum/common/hexutil"
	"github.com/tellor-io/TellorMiner/config"
	"github.com/tellor-io/TellorMiner/db"
	"github.com/tellor-io/TellorMiner/util"
)

const (
	statusWaitNext = iota + 1
	statusFailure
	statusSuccess
)

/**
 * Tasker role is to pull challenge and other information from the data server
 * and push either new challenges to an output channel or boolean values to a
 * cancel channel. It doesn't know anything about the mining loop so that we
 * can operate in isolation and only evaluate incoming information based on a
 * set of simple rules. Here are the rules:
 *
 * - If the new challenge is zero, issue cancel
 * - If the miner address is in dispute, end program entirely
 * - If there is a pending txn for the miner address, issue cancel
 * - If there is no price data available for the current request, issue cancel
 * - Otherwise, push new challenge to output channel
 */

type MiningTasker struct {
	log           *util.Logger
	proxy         db.DataServerProxy
	pubKey        string
	currChallenge *MiningChallenge
}

func CreateTasker(cfg *config.Config, proxy db.DataServerProxy) *MiningTasker {

	return &MiningTasker{
		proxy:  proxy,
		pubKey: "0x" + cfg.PublicAddress,
		log:    util.NewLogger("pow", "MiningTasker"),
	}
}

func (mt *MiningTasker) GetWork(input chan *Work) (*Work, bool) {
	dispKey := mt.pubKey + "-" + db.DisputeStatusKey
	keys := []string{
		db.DifficultyKey,
		db.CurrentChallengeKey,
		db.RequestIdKey,
		db.RequestIdKey0,
		db.RequestIdKey1,
		db.RequestIdKey2,
		db.RequestIdKey3,
		db.RequestIdKey4,
		db.LastNewValueKey,
		dispKey,
		db.LastSubmissionKey,
	}

	m, err := mt.proxy.BatchGet(keys)
	if err != nil {
		mt.log.Error("Could not get data from data proxy, cannot continue at all")
		log.Fatal(err)
	}

	mt.log.Debug("Received data: %v", m)

	if stat := mt.checkDispute(m[dispKey]); stat == statusWaitNext {
		return nil, false
	}
	diff, stat := mt.getInt(m[db.DifficultyKey])
	if stat == statusWaitNext || stat == statusFailure {
		return nil, false
	}
	var reqIDs [5]*big.Int

	l, _ := mt.getInt(m[db.LastNewValueKey])
	instantSubmit := false
	looper := 1
	if l != nil {
		looper = 5
		today := time.Now()
		tm := time.Unix(l.Int64(), 0)
		fmt.Println("This long since last value:  ", today.Sub(tm))
		if today.Sub(tm) >= time.Duration(15)*time.Minute {
			instantSubmit = true
		}
		r, stat := mt.getInt(m[db.RequestIdKey0])
		if stat == statusWaitNext || stat == statusFailure {
			return nil, false
		}
		reqIDs[0] = r
		r, stat = mt.getInt(m[db.RequestIdKey1])
		if stat == statusWaitNext || stat == statusFailure {
			return nil, false
		}
		reqIDs[1] = r
		r, stat = mt.getInt(m[db.RequestIdKey2])
		if stat == statusWaitNext || stat == statusFailure {
			return nil, false
		}
		reqIDs[2] = r
		r, stat = mt.getInt(m[db.RequestIdKey3])
		if stat == statusWaitNext || stat == statusFailure {
			return nil, false
		}
		reqIDs[3] = r
		r, stat = mt.getInt(m[db.RequestIdKey4])
		if stat == statusWaitNext || stat == statusFailure {
			return nil, false
		}
		reqIDs[4] = r
	} else {
		r, stat := mt.getInt(m[db.RequestIdKey])
		if stat == statusWaitNext || stat == statusFailure {
			return nil, false
		}
		reqIDs[0] = r

		if reqIDs[0].Uint64() == 0 {
			mt.log.Info("Request ID is zero")
			return nil, false
		}
	}
	for i := 0; i < looper; i++ {
		valKey := fmt.Sprintf("%s%d", db.QueriedValuePrefix, reqIDs[i].Uint64())
		m2, err := mt.proxy.BatchGet([]string{valKey})
		if err != nil {
			mt.log.Info("Could not retrieve pricing data for current request id: %v", err)
			return nil, false
		}
		val := m2[valKey]
<<<<<<< HEAD
		if len(val) == 0 {
			jsonFile, err := os.Open("manualData.json")
			if err != nil {
				fmt.Println("manualData read error", err)
				return nil, false
			}
			defer jsonFile.Close()
			byteValue, _ := ioutil.ReadAll(jsonFile)
			var result map[string]map[string]uint
			if err := json.Unmarshal([]byte(byteValue), &result); err != nil {
				fmt.Println("error unmarshaling the result", err)
				return nil, false
			}
			_id := strconv.FormatUint(reqIDs[i].Uint64(), 10)
			val := result[_id]["VALUE"]
			if val == 0 {
=======
		if val == nil || len(val) == 0 {
				jsonFile, err := os.Open("manualData.json")
				if err != nil {
					fmt.Println("manualData read error",err)
					return nil,false
				}
				defer jsonFile.Close()
				byteValue, _ := ioutil.ReadAll(jsonFile)
				var result map[string]map[string]uint
				json.Unmarshal([]byte(byteValue), &result)
				_id := strconv.FormatUint(reqIDs[i].Uint64(), 10)
				val := result[_id]["VALUE"]
			if val == 0{
				fmt.Println(reqIDs[i].Uint64(), val)
>>>>>>> 693fb272
				mt.log.Info("Pricing data not available for request %d", reqIDs[i].Uint64())
				return nil, false
			} else {
				fmt.Println("Using Manually entered value: ", val)
			}
		}
	}

	newChallenge := &MiningChallenge{
		Challenge:  m[db.CurrentChallengeKey],
		Difficulty: diff,
		RequestID:  reqIDs[0],
		RequestIDs: reqIDs,
	}

<<<<<<< HEAD
	// This challenge is already sent out, don't do it again.
	if mt.currChallenge != nil {
		if bytes.Equal(newChallenge.Challenge, mt.currChallenge.Challenge) {
			return nil, false
		}
=======
	//if we already sent this challenge out, don't do it again
	if mt.currChallenge != nil && !instantSubmit && bytes.Compare(newChallenge.Challenge, mt.currChallenge.Challenge) == 0 {
			return nil,false
>>>>>>> 693fb272
	}
	mt.currChallenge = newChallenge
	return &Work{Challenge: newChallenge, PublicAddr: mt.pubKey[2:], Start: uint64(rand.Int63()), N: math.MaxInt64}, instantSubmit
}

func (mt *MiningTasker) checkDispute(disp []byte) int {
	disputed, stat := mt.getInt(disp)
	if stat == statusWaitNext || stat == statusFailure {
		if stat == statusWaitNext {
			mt.log.Info("No dispute results from data server, waiting for next cycle")
		}
		return stat
	}

	if disputed.Cmp(big.NewInt(1)) != 0 {
		mt.log.Error("Miner is in dispute, cannot continue")
		log.Fatal("Miner in dispute")
		return statusFailure // Never gets here but just for completeness.
	}
	mt.log.Info("Miner is not in dispute, continuing")
	return statusSuccess
}

func (mt *MiningTasker) getInt(data []byte) (*big.Int, int) {
	if len(data) == 0 {
		return nil, statusWaitNext
	}

	val, err := hexutil.DecodeBig(string(data))
	if err != nil {
		mt.log.Error("Problem decoding int: %v", err)
		return nil, statusFailure
	}
	return val, statusSuccess
}<|MERGE_RESOLUTION|>--- conflicted
+++ resolved
@@ -147,7 +147,6 @@
 			return nil, false
 		}
 		val := m2[valKey]
-<<<<<<< HEAD
 		if len(val) == 0 {
 			jsonFile, err := os.Open("manualData.json")
 			if err != nil {
@@ -164,22 +163,7 @@
 			_id := strconv.FormatUint(reqIDs[i].Uint64(), 10)
 			val := result[_id]["VALUE"]
 			if val == 0 {
-=======
-		if val == nil || len(val) == 0 {
-				jsonFile, err := os.Open("manualData.json")
-				if err != nil {
-					fmt.Println("manualData read error",err)
-					return nil,false
-				}
-				defer jsonFile.Close()
-				byteValue, _ := ioutil.ReadAll(jsonFile)
-				var result map[string]map[string]uint
-				json.Unmarshal([]byte(byteValue), &result)
-				_id := strconv.FormatUint(reqIDs[i].Uint64(), 10)
-				val := result[_id]["VALUE"]
-			if val == 0{
 				fmt.Println(reqIDs[i].Uint64(), val)
->>>>>>> 693fb272
 				mt.log.Info("Pricing data not available for request %d", reqIDs[i].Uint64())
 				return nil, false
 			} else {
@@ -195,17 +179,9 @@
 		RequestIDs: reqIDs,
 	}
 
-<<<<<<< HEAD
-	// This challenge is already sent out, don't do it again.
-	if mt.currChallenge != nil {
-		if bytes.Equal(newChallenge.Challenge, mt.currChallenge.Challenge) {
-			return nil, false
-		}
-=======
-	//if we already sent this challenge out, don't do it again
-	if mt.currChallenge != nil && !instantSubmit && bytes.Compare(newChallenge.Challenge, mt.currChallenge.Challenge) == 0 {
-			return nil,false
->>>>>>> 693fb272
+	// If we already sent this challenge out, don't do it again.
+	if mt.currChallenge != nil && !instantSubmit && bytes.Equal(newChallenge.Challenge, mt.currChallenge.Challenge) {
+		return nil, false
 	}
 	mt.currChallenge = newChallenge
 	return &Work{Challenge: newChallenge, PublicAddr: mt.pubKey[2:], Start: uint64(rand.Int63()), N: math.MaxInt64}, instantSubmit
