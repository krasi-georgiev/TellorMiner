--- conflicted
+++ resolved
@@ -15,11 +15,7 @@
 	"github.com/go-kit/kit/log/level"
 	"github.com/pkg/errors"
 	"github.com/tellor-io/telliot/pkg/config"
-<<<<<<< HEAD
-	"github.com/tellor-io/telliot/pkg/contracts/proxy"
-=======
 	"github.com/tellor-io/telliot/pkg/contracts"
->>>>>>> 8c743396
 	"github.com/tellor-io/telliot/pkg/db"
 	"github.com/tellor-io/telliot/pkg/rpc"
 )
@@ -50,30 +46,7 @@
 
 func (b *DisputeTracker) Exec(ctx context.Context) error {
 
-<<<<<<< HEAD
-	//get the single config instance
-	cfg := config.GetConfig()
-
-	//get address from config
-	_fromAddress := cfg.PublicAddress
-
-	//convert to address
-	fromAddress := common.HexToAddress(_fromAddress)
-
-	_conAddress := cfg.ContractAddress
-
-	//convert to address
-	contractAddress := common.HexToAddress(_conAddress)
-
-	instance, err := proxy.NewTellorGetters(contractAddress, client)
-	if err != nil {
-		return errors.Wrap(err, "getting master instance")
-	}
-
-	status, _, err := instance.GetStakerInfo(nil, fromAddress)
-=======
 	status, _, err := b.contract.Getter.GetStakerInfo(nil, b.account.Address)
->>>>>>> 8c743396
 
 	if err != nil {
 		return errors.Wrap(err, "getting staker info")
