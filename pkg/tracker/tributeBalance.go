--- conflicted
+++ resolved
@@ -11,13 +11,7 @@
 	"github.com/go-kit/kit/log"
 	"github.com/go-kit/kit/log/level"
 	"github.com/pkg/errors"
-<<<<<<< HEAD
-	tellorCommon "github.com/tellor-io/telliot/pkg/common"
-	"github.com/tellor-io/telliot/pkg/config"
-	"github.com/tellor-io/telliot/pkg/contracts/proxy"
-=======
 	"github.com/tellor-io/telliot/pkg/contracts"
->>>>>>> 8c743396
 	"github.com/tellor-io/telliot/pkg/db"
 	"github.com/tellor-io/telliot/pkg/rpc"
 )
@@ -43,34 +37,7 @@
 }
 
 func (b *TributeTracker) Exec(ctx context.Context) error {
-<<<<<<< HEAD
-	//cast client using type assertion since context holds generic interface{}
-	client := ctx.Value(tellorCommon.ClientContextKey).(rpc.ETHClient)
-	DB := ctx.Value(tellorCommon.DBContextKey).(db.DB)
-
-	//get the single config instance
-	cfg := config.GetConfig()
-
-	//get address from config
-	_fromAddress := cfg.PublicAddress
-
-	//convert to address
-	fromAddress := common.HexToAddress(_fromAddress)
-
-	_conAddress := cfg.ContractAddress
-
-	//convert to address
-	contractAddress := common.HexToAddress(_conAddress)
-
-	instance, err := proxy.NewTellorGetters(contractAddress, client)
-	if err != nil {
-		return errors.Wrap(err, "creating instance")
-	}
-
-	balance, err := instance.BalanceOf(nil, fromAddress)
-=======
 	balance, err := b.contract.Getter.BalanceOf(nil, b.account.Address)
->>>>>>> 8c743396
 	balanceInTributes, _ := big.NewFloat(1).SetString(balance.String())
 
 	decimals, _ := big.NewFloat(1).SetString("1000000000000000000")
