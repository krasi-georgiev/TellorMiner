// Copyright (c) The Tellor Authors.
// Licensed under the MIT License.

package rpc

import (
	"context"
	"math/big"
	"time"

	"github.com/ethereum/go-ethereum/accounts/abi/bind"
	"github.com/ethereum/go-ethereum/common"
	"github.com/ethereum/go-ethereum/common/hexutil"
	"github.com/ethereum/go-ethereum/core"
	"github.com/ethereum/go-ethereum/core/types"
	"github.com/ethereum/go-ethereum/crypto"
	"github.com/go-kit/kit/log"
	"github.com/go-kit/kit/log/level"
	"github.com/pkg/errors"
	tellorCommon "github.com/tellor-io/telliot/pkg/common"
	"github.com/tellor-io/telliot/pkg/config"
	"github.com/tellor-io/telliot/pkg/contracts"
	"github.com/tellor-io/telliot/pkg/contracts/getter"
	"github.com/tellor-io/telliot/pkg/contracts/tellor"
	"github.com/tellor-io/telliot/pkg/db"
)

// contractWrapper is internal wrapper of contract instance for calling common contract functions.
type contractWrapper struct {
	options     *bind.TransactOpts
	fromAddress common.Address

	*tellor.Tellor
	*getter.TellorGetters
}

func (c contractWrapper) AddTip(requestID *big.Int, amount *big.Int) (*types.Transaction, error) {
	return c.Tellor.AddTip(c.options, requestID, amount)
}

func (c contractWrapper) SubmitSolution(solution string, requestID [5]*big.Int, value [5]*big.Int) (*types.Transaction, error) {
	return c.Tellor.SubmitMiningSolution(c.options, solution, requestID, value)
}

func (c contractWrapper) DidMine(challenge [32]byte) (bool, error) {
	return c.TellorGetters.DidMine(nil, challenge, c.fromAddress)
}

func SubmitContractTxn(
	ctx context.Context,
	logger log.Logger,
	cfg *config.Config,
	proxy db.DataServerProxy,
	client ETHClient,
	tellor contracts.Tellor,
	account Account,
	ctxName string,
	callback tellorCommon.TransactionGeneratorFN,
) (*types.Transaction, error) {

	nonce, err := client.NonceAt(ctx, account.Address)
	if err != nil {
		return nil, errors.Wrap(err, "getting nonce for miner address")
	}
	IntNonce := int64(nonce)
	keys := []string{
		db.GasKey,
	}
	m, err := proxy.BatchGet(keys)
	if err != nil {
		return nil, errors.Wrap(err, "getting data from the db")
	}
	gasPrice := getInt(m[db.GasKey])
	if gasPrice.Cmp(big.NewInt(0)) == 0 {
		level.Warn(logger).Log("msg", "Missing gas price from DB, falling back to client suggested gas price")
		gasPrice, err = client.SuggestGasPrice(ctx)
		if err != nil {
			return nil, errors.Wrap(err, "determine gas price to submit txn")
		}
	}
	mul := cfg.GasMultiplier
	if mul > 0 {
		level.Info(logger).Log("msg", "settings gas price multiplier", "value", mul)
		gasPrice = gasPrice.Mul(gasPrice, big.NewInt(int64(mul)))
	}

	var finalError error
	for i := 0; i <= 5; i++ {
		balance, err := client.BalanceAt(ctx, account.Address, nil)
		if err != nil {
			finalError = err
			continue
		}

		cost := big.NewInt(1)
		cost = cost.Mul(gasPrice, big.NewInt(200000))
		if balance.Cmp(cost) < 0 {
			// FIXME: notify someone that we're out of funds!
			finalError = errors.Errorf("insufficient funds to send transaction: %v < %v", balance, cost)
			continue
		}

<<<<<<< HEAD
		netID, err := client.NetworkID(ctx)
		if err != nil {
			return nil, errors.Wrap(err, "getting network id")
		}

		auth, err := bind.NewKeyedTransactorWithChainID(privateKey, netID)
=======
		auth, err := bind.NewKeyedTransactorWithChainID(account.PrivateKey, big.NewInt(1))
>>>>>>> 8c743396
		if err != nil {
			return nil, errors.Wrap(err, "creating transactor")
		}
		auth.Nonce = big.NewInt(IntNonce)
		auth.Value = big.NewInt(0)      // in weiF
		auth.GasLimit = uint64(3000000) // in units
		if gasPrice.Cmp(big.NewInt(0)) == 0 {
			gasPrice = big.NewInt(100)
		}
		if i > 1 {
			gasPrice1 := new(big.Int).Set(gasPrice)
			gasPrice1.Mul(gasPrice1, big.NewInt(int64(i*11))).Div(gasPrice1, big.NewInt(int64(100)))
			auth.GasPrice = gasPrice1.Add(gasPrice, gasPrice1)
		} else {
			// First time, try base gas price.
			auth.GasPrice = gasPrice
		}
		max := cfg.GasMax
		var maxGasPrice *big.Int
		gasPrice1 := big.NewInt(tellorCommon.GWEI)
		if max > 0 {
			maxGasPrice = gasPrice1.Mul(gasPrice1, big.NewInt(int64(max)))
		} else {
			maxGasPrice = gasPrice1.Mul(gasPrice1, big.NewInt(int64(100)))
		}

		if auth.GasPrice.Cmp(maxGasPrice) > 0 {
			level.Info(logger).Log("msg", "gas price too high, will default to the max price", "current", auth.GasPrice, "defaultMax", maxGasPrice)
			auth.GasPrice = maxGasPrice
		}

		level.Info(logger).Log("msg", "gas price", "value", gasPrice)

		wrapper := contractWrapper{auth, account.Address, tellor.Caller, tellor.Getter}
		tx, err := callback(ctx, wrapper)

		if err != nil {
			if errors.Is(err, core.ErrNonceTooLow) {
				IntNonce = IntNonce + 1
			} else if errors.Is(err, core.ErrReplaceUnderpriced) {
				finalError = err
				continue
			} else {
				finalError = errors.Wrap(err, "callback")
				continue
			}
		}

		if tx != nil {
			return tx, nil
		}

		time.Sleep(15 * time.Second)
	}

	return nil, errors.Wrapf(finalError, "could not submit txn after 5 attempts ctx:%v", ctxName)
}

func getInt(data []byte) *big.Int {
	if len(data) == 0 {
		return nil
	}

	val, err := hexutil.DecodeBig(string(data))
	if err != nil {
		return nil
	}
	return val
}

func Keccak256(input []byte) [32]byte {
	hash := crypto.Keccak256(input)
	var hashed [32]byte
	copy(hashed[:], hash)

	return hashed
}<|MERGE_RESOLUTION|>--- conflicted
+++ resolved
@@ -100,16 +100,11 @@
 			continue
 		}
 
-<<<<<<< HEAD
 		netID, err := client.NetworkID(ctx)
 		if err != nil {
 			return nil, errors.Wrap(err, "getting network id")
 		}
-
-		auth, err := bind.NewKeyedTransactorWithChainID(privateKey, netID)
-=======
-		auth, err := bind.NewKeyedTransactorWithChainID(account.PrivateKey, big.NewInt(1))
->>>>>>> 8c743396
+		auth, err := bind.NewKeyedTransactorWithChainID(account.PrivateKey, netID)
 		if err != nil {
 			return nil, errors.Wrap(err, "creating transactor")
 		}
