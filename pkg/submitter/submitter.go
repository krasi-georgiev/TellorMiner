// Copyright (c) The Tellor Authors.
// Licensed under the MIT License.

package submitter

import (
	"context"
	"encoding/hex"
	"encoding/json"
	"fmt"
	"io/ioutil"
	"math/big"
	"os"
	"strconv"
	"time"

	"github.com/ethereum/go-ethereum/accounts/abi/bind"
	"github.com/ethereum/go-ethereum/common/hexutil"
	"github.com/ethereum/go-ethereum/core/types"
	"github.com/go-kit/kit/log"
	"github.com/go-kit/kit/log/level"
	"github.com/pkg/errors"
	"github.com/prometheus/client_golang/prometheus"
	"github.com/prometheus/client_golang/prometheus/promauto"
	"github.com/tellor-io/telliot/pkg/config"
	"github.com/tellor-io/telliot/pkg/contracts"
	"github.com/tellor-io/telliot/pkg/db"
	"github.com/tellor-io/telliot/pkg/logging"
	"github.com/tellor-io/telliot/pkg/mining"
<<<<<<< HEAD
	"github.com/tellor-io/telliot/pkg/tracker/index"
	"github.com/tellor-io/telliot/pkg/tracker/profit"
=======
	"github.com/tellor-io/telliot/pkg/reward"
	"github.com/tellor-io/telliot/pkg/tracker"
>>>>>>> 08556ebf
	"github.com/tellor-io/telliot/pkg/transactor"
	"github.com/tellor-io/telliot/pkg/util"
)

const ComponentName = "submitter"

/**
* The submitter has one purpose: to either submit the solution on-chain
* or to reject it if the miner has already submitted a solution for the challenge
* or the the solution's challenge does not match current challenge
 */

type Submitter struct {
	ctx              context.Context
	close            context.CancelFunc
	logger           log.Logger
	cfg              *config.Config
	proxy            db.DataServerProxy
	account          *config.Account
	client           contracts.ETHClient
	contractInstance *contracts.ITellor
	resultCh         chan *mining.Result
	submitCount      prometheus.Counter
	submitFailCount  prometheus.Counter
	lastSubmitCncl   context.CancelFunc
	transactor       transactor.Transactor
	reward           *reward.Reward
}

func NewSubmitter(
	ctx context.Context,
	cfg *config.Config,
	logger log.Logger,
	client contracts.ETHClient,
	contractInstance *contracts.ITellor,
	account *config.Account,
	proxy db.DataServerProxy,
	transactor transactor.Transactor,
) (*Submitter, chan *mining.Result, error) {
	logger, err := logging.ApplyFilter(*cfg, ComponentName, logger)
	if err != nil {
		return nil, nil, errors.Wrap(err, "apply filter logger")
	}
	logger = log.With(logger, "component", ComponentName, "addr", account.Address.String()[:6])
	ctx, close := context.WithCancel(ctx)
	submitter := &Submitter{
		ctx:              ctx,
		close:            close,
		client:           client,
		proxy:            proxy,
		cfg:              cfg,
		resultCh:         make(chan *mining.Result),
		account:          account,
		logger:           logger,
		contractInstance: contractInstance,
		transactor:       transactor,
		submitCount: promauto.NewCounter(prometheus.CounterOpts{
			Namespace:   "telliot",
			Subsystem:   ComponentName,
			Name:        "submit_total",
			Help:        "The total number of submitted solutions",
			ConstLabels: prometheus.Labels{"account": account.Address.String()},
		}),
		submitFailCount: promauto.NewCounter(prometheus.CounterOpts{
			Namespace:   "telliot",
			Subsystem:   ComponentName,
			Name:        "submit_fails_total",
			Help:        "The total number of failed submission",
			ConstLabels: prometheus.Labels{"account": account.Address.String()},
		}),
	}

	if cfg.Mine.ProfitThreshold > 0 { // Profit check is enabled.
		submitter.reward = reward.NewReward(logger, contractInstance, proxy)
	}

	return submitter, submitter.resultCh, nil
}

func (s *Submitter) Start() error {
	for {
		select {
		case <-s.ctx.Done():
			if s.lastSubmitCncl != nil {
				s.lastSubmitCncl()
			}
			level.Info(s.logger).Log("msg", "submitter shutdown complete")
			return s.ctx.Err()
		case result := <-s.resultCh:
			if s.lastSubmitCncl != nil {
				s.lastSubmitCncl()
			}
			var ctx context.Context
			ctx, s.lastSubmitCncl = context.WithCancel(s.ctx)

			level.Info(s.logger).Log("msg", "received a solution",
				"challenge", fmt.Sprintf("%x", result.Work.Challenge),
				"solution", result.Nonce,
				"difficulty", result.Work.Challenge.Difficulty,
				"requestIDs", fmt.Sprintf("%+v", result.Work.Challenge.RequestIDs),
			)
			s.Submit(ctx, result)
		}
	}
}

func (s *Submitter) CancelPendingSubmit() {
	if s.lastSubmitCncl != nil {
		s.lastSubmitCncl()
	}
}

func (s *Submitter) Stop() {
	s.close()
}

func (s *Submitter) blockUntilTimeToSubmit(newChallengeReplace context.Context) {
	var (
		lastSubmit time.Duration
		timestamp  *time.Time
		err        error
	)
	for {
		select {
		case <-newChallengeReplace.Done():
			level.Info(s.logger).Log("msg", "canceled pending submit while gettting last submit time")
		default:
		}
		lastSubmit, timestamp, err = s.lastSubmit()
		if err != nil {
			level.Debug(s.logger).Log("msg", "checking last submit time", "err", err)
			time.Sleep(1 * time.Second)
			continue
		}
		break
	}
	if lastSubmit < s.cfg.Mine.MinSubmitPeriod.Duration {
		level.Info(s.logger).Log("msg", "min transaction submit threshold hasn't passed",
			"nextSubmit", time.Duration(s.cfg.Mine.MinSubmitPeriod.Nanoseconds())-lastSubmit,
			"lastSubmit", lastSubmit,
			"lastSubmitTimestamp", timestamp.Format("2006-01-02 15:04:05.000000"),
			"minSubmitPeriod", s.cfg.Mine.MinSubmitPeriod,
		)
		timeToSubmit, cncl := context.WithDeadline(newChallengeReplace, timestamp.Add(s.cfg.Mine.MinSubmitPeriod.Duration))
		defer cncl()
		select {
		case <-newChallengeReplace.Done():
			level.Info(s.logger).Log("msg", "canceled pending submit while waiting for the time to submit")
		case <-timeToSubmit.Done(): // 15min since last submit has passed so can unblock.
		}
	}
}

func (s *Submitter) canSubmit() error {
	if s.reward != nil { // Profit check is enabled.
		profitPercent, err := s.profitPercent()
		if _, ok := errors.Cause(err).(reward.ErrNoDataForSlot); ok {
			level.Warn(s.logger).Log("msg", "skipping profit check when the slot has no record for how much gas it uses", "err", err)
		} else if err != nil {
			return errors.Wrapf(err, "submit solution profit check")
		} else if profitPercent < int64(s.cfg.Mine.ProfitThreshold) {
			return errors.Errorf("profit:%v lower then the profit threshold:%v", profitPercent, s.cfg.Mine.ProfitThreshold)
		}
	}

	statusID, err := s.minerStatus()
	if err != nil {
		return errors.Wrap(err, "getting miner status")
	}
	if statusID != 1 {
		return errors.Errorf("miner is not in a status that can submit:%v", minerStatusName(statusID))
	}

	return nil
}

func (s *Submitter) profitPercent() (int64, error) {
	slot, err := s.reward.Slot()
	if err != nil {
		return 0, errors.Wrapf(err, "getting current slot")
	}
	gasPrice, err := s.reward.GasPrice()
	if err != nil {
		return 0, errors.Wrapf(err, "getting current Gas price")
	}

	// Need the price for next slot transaction so increment by one.
	slot.Add(slot, big.NewInt(1))

	// Slots numbers are from 0 to 4 so
	// when next slot is 4+1=5 get the price for slot 0.
	if slot.Int64() == 5 {
		slot.SetInt64(0)
	}

<<<<<<< HEAD
func (s *Submitter) trbPrice() (*big.Int, error) {
	_trbPrice, err := s.proxy.Get(db.QueriedValuePrefix + strconv.Itoa(index.RequestID_TRB_ETH))
	if err != nil {
		return nil, errors.New("getting the trb price from the db")
	}
	if len(_trbPrice) == 0 {
		return nil, errors.New("the db doesn't have the trb price")
	}
	trbPrice, err := hexutil.DecodeBig(string(_trbPrice))
	if err != nil {
		return nil, errors.New("decoding trb price from the db")
	}
	return trbPrice, nil
}

func (s *Submitter) convertTRBtoETH(trbAmount, trbPrice *big.Int) (*big.Int, error) {
	wei := big.NewInt(tellorCommon.WEI)
	precisionUpscale := big.NewInt(0).Div(wei, big.NewInt(index.PSRs[index.RequestID_TRB_ETH].Granularity()))
	trbPrice.Mul(trbPrice, precisionUpscale)

	eth := big.NewInt(0).Mul(trbPrice, trbAmount)
	eth.Div(eth, big.NewInt(1e18))
	return eth, nil
=======
	return s.reward.Current(slot, gasPrice)
>>>>>>> 08556ebf
}

func (s *Submitter) Submit(newChallengeReplace context.Context, result *mining.Result) {
	go func(newChallengeReplace context.Context, result *mining.Result) {
		ticker := time.NewTicker(1 * time.Second)
		defer ticker.Stop()
		for {
			select {
			case <-newChallengeReplace.Done():
				level.Info(s.logger).Log("msg", "pending submit canceled")
				return
			default:
			}

			s.blockUntilTimeToSubmit(newChallengeReplace)
			if err := s.canSubmit(); err != nil {
				level.Info(s.logger).Log("msg", "can't submit and will retry later", "reason", err)
				<-ticker.C
				continue
			}
			for {
				select {
				case <-newChallengeReplace.Done():
					level.Info(s.logger).Log("msg", "pending submit canceled")
					return
				default:
				}

				reqVals, err := s.requestVals(result.Work.Challenge.RequestIDs)
				if err != nil {
					level.Error(s.logger).Log("msg", "adding the request ids, retrying", "err", err)
					<-ticker.C
					continue
				}
				level.Info(s.logger).Log(
					"msg", "sending solution to the chain",
					"solutionNonce", result.Nonce,
					"IDs", fmt.Sprintf("%+v", result.Work.Challenge.RequestIDs),
					"vals", fmt.Sprintf("%+v", reqVals),
				)
				tx, recieipt, err := s.transactor.Transact(newChallengeReplace, result.Nonce, result.Work.Challenge.RequestIDs, reqVals)
				if err != nil {
					s.submitFailCount.Inc()
					level.Error(s.logger).Log("msg", "submiting a solution", "err", err)
					return
				}

				if recieipt.Status != types.ReceiptStatusSuccessful {
					s.submitFailCount.Inc()
					level.Error(s.logger).Log("msg", "submiting solution status not success", "status", recieipt.Status)
					return
				}
				level.Info(s.logger).Log("msg", "successfully submited solution",
					"txHash", tx.Hash().String(),
					"nonce", tx.Nonce(),
					"gasPrice", tx.GasPrice(),
					"data", fmt.Sprintf("%x", tx.Data()),
					"value", tx.Value(),
				)
				s.submitCount.Inc()

				slot, err := s.reward.Slot()
				if err != nil {
					level.Error(s.logger).Log("msg", "getting _SLOT_PROGRESS for saving gas used", "err", err)
				} else {
					s.reward.SaveGasUsed(recieipt.GasUsed, slot)
				}

				return
			}
		}
	}(newChallengeReplace, result)
}

func (s *Submitter) requestVals(requestIDs [5]*big.Int) ([5]*big.Int, error) {
	var currentValues [5]*big.Int

	// The submit contains values for 5 data IDs so add them here.
	for i := 0; i < 5; i++ {
		valKey := fmt.Sprintf("%s%d", db.QueriedValuePrefix, requestIDs[i].Uint64())
		m, err := s.proxy.BatchGet([]string{valKey})
		if err != nil {
			return currentValues, errors.Wrapf(err, "retrieve pricing from db for data id:%v", requestIDs[i].Uint64())
		}
		val := m[valKey]
		var value *big.Int
		if len(val) == 0 {
			jsonFile, err := os.Open(s.cfg.ManualDataFile)
			if err != nil {
				return currentValues, errors.Wrapf(err, "manualData read Error")
			}
			defer jsonFile.Close()
			byteValue, _ := ioutil.ReadAll(jsonFile)
			var result map[string]map[string]uint
			_ = json.Unmarshal([]byte(byteValue), &result)
			_id := strconv.FormatUint(requestIDs[i].Uint64(), 10)
			val := result[_id]["VALUE"]
			if val == 0 {
				return currentValues, errors.Errorf("pricing data not available from db or the manual file for request id:%v", requestIDs[i].Uint64())
			}
			value = big.NewInt(int64(val))
		} else {
			value, err = hexutil.DecodeBig(string(val))
			if err != nil {
				if requestIDs[i].Uint64() > index.MaxPSRID() {
					level.Error(s.logger).Log(
						"msg", "decoding price value prior to submiting solution",
						"err", err,
					)
					if len(val) == 0 {
						level.Error(s.logger).Log("msg", "0 value being submitted")
						currentValues[i] = big.NewInt(0)
					}
					continue
				}
				return currentValues, errors.Errorf("no value in database,  reg id:%v", requestIDs[i].Uint64())
			}
		}
		currentValues[i] = value
	}
	return currentValues, nil
}

func (s *Submitter) minerStatus() (int64, error) {
	// Check if the staked account is in dispute before sending a transaction.
	statusID, _, err := s.contractInstance.GetStakerInfo(&bind.CallOpts{}, s.account.Address)
	if err != nil {
		return 0, errors.Wrapf(err, "getting staker info from contract addr:%v", s.account.Address)
	}
	return statusID.Int64(), nil
}

func (s *Submitter) lastSubmit() (time.Duration, *time.Time, error) {
	address := "000000000000000000000000" + s.account.Address.Hex()[2:]
	decoded, err := hex.DecodeString(address)
	if err != nil {
		return 0, nil, errors.Wrapf(err, "decoding address")
	}
	last, err := s.contractInstance.GetUintVar(nil, util.Keccak256(decoded))

	if err != nil {
		return 0, nil, errors.Wrapf(err, "getting last submit time for:%v", s.account.Address.String())
	}
	// The Miner has never submitted so put a timestamp at the beginning of unix time.
	if last.Int64() == 0 {
		last.Set(big.NewInt(1))
	}

	lastInt := last.Int64()
	now := time.Now()
	var lastSubmit time.Duration
	var tm time.Time
	if lastInt > 0 {
		tm = time.Unix(lastInt, 0)
		lastSubmit = now.Sub(tm)
	}

	return lastSubmit, &tm, nil
}

func minerStatusName(statusID int64) string {
	// From https://github.com/tellor-io/tellor3/blob/7c2f38a0e3f96631fb0f96e0d0a9f73e7b355766/contracts/TellorStorage.sol#L41
	switch statusID {
	case 0:
		return "Not staked"
	case 1:
		return "Staked"
	case 2:
		return "LockedForWithdraw"
	case 3:
		return "OnDispute"
	case 4:
		return "ReadyForUnlocking"
	case 5:
		return "Unlocked"
	default:
		return "Unknown"
	}
}<|MERGE_RESOLUTION|>--- conflicted
+++ resolved
@@ -27,13 +27,8 @@
 	"github.com/tellor-io/telliot/pkg/db"
 	"github.com/tellor-io/telliot/pkg/logging"
 	"github.com/tellor-io/telliot/pkg/mining"
-<<<<<<< HEAD
+	"github.com/tellor-io/telliot/pkg/reward"
 	"github.com/tellor-io/telliot/pkg/tracker/index"
-	"github.com/tellor-io/telliot/pkg/tracker/profit"
-=======
-	"github.com/tellor-io/telliot/pkg/reward"
-	"github.com/tellor-io/telliot/pkg/tracker"
->>>>>>> 08556ebf
 	"github.com/tellor-io/telliot/pkg/transactor"
 	"github.com/tellor-io/telliot/pkg/util"
 )
@@ -229,33 +224,7 @@
 		slot.SetInt64(0)
 	}
 
-<<<<<<< HEAD
-func (s *Submitter) trbPrice() (*big.Int, error) {
-	_trbPrice, err := s.proxy.Get(db.QueriedValuePrefix + strconv.Itoa(index.RequestID_TRB_ETH))
-	if err != nil {
-		return nil, errors.New("getting the trb price from the db")
-	}
-	if len(_trbPrice) == 0 {
-		return nil, errors.New("the db doesn't have the trb price")
-	}
-	trbPrice, err := hexutil.DecodeBig(string(_trbPrice))
-	if err != nil {
-		return nil, errors.New("decoding trb price from the db")
-	}
-	return trbPrice, nil
-}
-
-func (s *Submitter) convertTRBtoETH(trbAmount, trbPrice *big.Int) (*big.Int, error) {
-	wei := big.NewInt(tellorCommon.WEI)
-	precisionUpscale := big.NewInt(0).Div(wei, big.NewInt(index.PSRs[index.RequestID_TRB_ETH].Granularity()))
-	trbPrice.Mul(trbPrice, precisionUpscale)
-
-	eth := big.NewInt(0).Mul(trbPrice, trbAmount)
-	eth.Div(eth, big.NewInt(1e18))
-	return eth, nil
-=======
 	return s.reward.Current(slot, gasPrice)
->>>>>>> 08556ebf
 }
 
 func (s *Submitter) Submit(newChallengeReplace context.Context, result *mining.Result) {
