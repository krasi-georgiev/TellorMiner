--- conflicted
+++ resolved
@@ -36,12 +36,8 @@
 	hashIn := decodeHex(_string)
 	hashIn = append(hashIn, []byte(nonce)...)
 
-<<<<<<< HEAD
-	if err := rpc.HashFn(hashIn, a); err != nil {
-=======
 	a, err := rpc.HashFn(hashIn)
 	if err != nil {
->>>>>>> a6a54395
 		t.Fatal(err)
 	}
 
@@ -175,12 +171,8 @@
 		nonce := fmt.Sprintf("%x", fmt.Sprintf("%d", k))
 		_string := fmt.Sprintf("%x", challenge.Challenge) + "abcd0123" + nonce
 		bytes := decodeHex(_string)
-<<<<<<< HEAD
-		if err := rpc.HashFn(bytes, result); err != nil {
-=======
 		result, err := rpc.HashFn(bytes)
 		if err != nil {
->>>>>>> a6a54395
 			t.Fatal(err)
 		}
 		if result.Text(16) != v {
@@ -196,12 +188,8 @@
 	bytes := decodeHex(_string)
 
 	for i := 0; i < b.N; i++ {
-<<<<<<< HEAD
-		if err := rpc.HashFn(bytes, result); err != nil {
-=======
 		_, err := rpc.HashFn(bytes)
 		if err != nil {
->>>>>>> a6a54395
 			b.Fatal(err)
 		}
 	}
